# Render.yaml Configuration for MarketEdge Platform
# Production and Preview Environment Setup

# Preview Environment Configuration
previews:
  generation: automatic  # Generate preview environments for all PRs automatically
  expireAfterDays: 7     # Clean up preview environments after 7 days

services:
  - type: web
    name: marketedge-platform
    env: python
    buildCommand: "pip install -r requirements.txt"
    startCommand: "./render-startup.sh"
    plan: free
<<<<<<< HEAD
    envVarGroups:
      - production-env
=======
    # Environment Groups - Link to existing production-env group with 23 variables
    envGroup: production-env
>>>>>>> fa360416

    # Preview environment overrides
    previews:
      plan: free  # Use free tier for preview environments
      numInstances: 1

    envVars:
      # Environment identification
      - key: ENVIRONMENT
        value: production
        previewValue: staging

      # Migration control
      - key: RUN_MIGRATIONS
        value: true

      # Port configuration
      - key: PORT
        fromService:
          type: web
          name: marketedge-platform
          property: port

      # Database configuration - inherited from environment group
      - key: DATABASE_URL
        sync: false  # Set manually in environment group

      # Auth0 Configuration (Production)
      - key: AUTH0_DOMAIN
        sync: false  # Set manually in Render dashboard
      - key: AUTH0_CLIENT_ID
        sync: false
      - key: AUTH0_CLIENT_SECRET
        sync: false
      - key: AUTH0_AUDIENCE
        sync: false

      # Auth0 Configuration (Staging/Preview Environments)
      - key: AUTH0_DOMAIN_STAGING
        sync: false  # Set manually in Render dashboard
      - key: AUTH0_CLIENT_ID_STAGING
        sync: false  # Set manually in Render dashboard
      - key: AUTH0_CLIENT_SECRET_STAGING
        sync: false  # Set manually in Render dashboard
      - key: AUTH0_AUDIENCE_STAGING
        sync: false  # Set manually in Render dashboard

      # Environment-aware Auth0 selection
      - key: USE_STAGING_AUTH0
        value: "false"
        previewValue: "true"

      # Redis Configuration - inherited from environment group
      - key: REDIS_URL
        sync: false  # Set manually in environment group

      # CORS Configuration
      - key: CORS_ORIGINS
        value: "https://platform.marketedge.co.uk,https://marketedge-platform.onrender.com"
        previewValue: "https://*.onrender.com,https://localhost:3000"  # Wildcard support for preview environments

      # Feature Flags
      - key: ENABLE_DEBUG_LOGGING
        value: "false"
        previewValue: "true"

      # Security
      - key: SECRET_KEY
        generateValue: true

      # Monitoring
      - key: SENTRY_DSN
        sync: false
        previewValue: ""  # Disable Sentry for preview environments<|MERGE_RESOLUTION|>--- conflicted
+++ resolved
@@ -13,13 +13,8 @@
     buildCommand: "pip install -r requirements.txt"
     startCommand: "./render-startup.sh"
     plan: free
-<<<<<<< HEAD
-    envVarGroups:
-      - production-env
-=======
     # Environment Groups - Link to existing production-env group with 23 variables
     envGroup: production-env
->>>>>>> fa360416
 
     # Preview environment overrides
     previews:
