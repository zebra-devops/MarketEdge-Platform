--- conflicted
+++ resolved
@@ -32,11 +32,7 @@
     "/api/v1/auth/user-context",  # Auth0 Action callback
     "/api/v1/auth/refresh",  # Token refresh (uses refresh token from cookie)
     "/api/v1/auth/auth0-url",  # Auth0 URL endpoint (GET, but listed for clarity)
-<<<<<<< HEAD
-    "/api/v1/logging/frontend-errors",  # Frontend error logging (non-state-changing)
-=======
     "/api/v1/logging/frontend-errors",  # Frontend error logging (public endpoint)
->>>>>>> 74e43f63
     "/health",  # Health check
     "/",  # Root endpoint
     "/docs",  # API documentation
